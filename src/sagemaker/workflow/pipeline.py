# Copyright Amazon.com, Inc. or its affiliates. All Rights Reserved.
#
# Licensed under the Apache License, Version 2.0 (the "License"). You
# may not use this file except in compliance with the License. A copy of
# the License is located at
#
#     http://aws.amazon.com/apache2.0/
#
# or in the "license" file accompanying this file. This file is
# distributed on an "AS IS" BASIS, WITHOUT WARRANTIES OR CONDITIONS OF
# ANY KIND, either express or implied. See the License for the specific
# language governing permissions and limitations under the License.
"""The Pipeline entity for workflow."""
from __future__ import absolute_import

import json
from collections import defaultdict

from copy import deepcopy
from typing import Any, Dict, List, Sequence, Union, Optional

import attr
import botocore
from botocore.exceptions import ClientError

from sagemaker import s3
from sagemaker._studio import _append_project_tags
from sagemaker.session import Session
from sagemaker.workflow.callback_step import CallbackOutput, CallbackStep
from sagemaker.workflow.lambda_step import LambdaOutput, LambdaStep
from sagemaker.workflow.entities import (
    Entity,
    Expression,
    RequestType,
)
from sagemaker.workflow.execution_variables import ExecutionVariables
from sagemaker.workflow.parameters import (
    Parameter,
    ParameterString,
    ParameterInteger,
    ParameterFloat,
)
from sagemaker.workflow.pipeline_experiment_config import PipelineExperimentConfig
from sagemaker.workflow.parallelism_config import ParallelismConfiguration
from sagemaker.workflow.properties import Properties
from sagemaker.workflow.steps import Step
from sagemaker.workflow.step_collections import StepCollection
from sagemaker.workflow.condition_step import ConditionStep
from sagemaker.workflow.utilities import list_to_request

STEP_COLORS = {"Succeeded": "green", "Failed": "red", "Executing": "blue", "Not Executed": "grey"}
PARAMETER_TYPE = {"String": ParameterString, "Integer": ParameterInteger, "Float": ParameterFloat}


def load(pipeline_name: str, sagemaker_session: Session = Session()):
    """Loads an existing pipeline based on the pipeline name and returns a Pipeline object

    Note: the steps in the object are left empty

    Args:
        pipeline_name (str): the name for a specific pipeline
        sagemaker_session (sagemaker.session.Session): Session object that manages interactions
            with Amazon SageMaker APIs and any other AWS services needed. If not specified, the
            pipeline creates one using the default AWS configuration chain.

    Returns:
        Pipeline object
    """
    pipelineEntity = sagemaker_session.sagemaker_client.describe_pipeline(
        PipelineName=pipeline_name
    )
    pipelineDefinition = json.loads(pipelineEntity["PipelineDefinition"])

    parameters = []

    for parameter in pipelineDefinition["Parameters"]:
        parameters.append(
            PARAMETER_TYPE[parameter["Type"]](
                name=parameter["Name"], default_value=parameter["DefaultValue"]
            )
        )

    return ImmutablePipeline(name=pipelineEntity["PipelineName"], parameters=parameters, steps=[])


def build_visual_dag(
    pipeline_name: str, adjacency_list: List[Dict[str, any]], step_statuses: Dict[str, str]
):
    """Builds a Graphviz object that visualizes a pipeline/execution

    Args:
        pipeline_name (str): pipeline name for the visualized pipeline
        adjacency_list (List[Dict[str, any]]): adjacency list for the visualized pipeline
        step_statuses (Dict[str, str]): step statuses of the steps in an execution

    Returns:
        A Graphviz object
    """
    try:
        import graphviz
    except ImportError:
        raise ImportError(
            "Please import graphviz package to use this method. Call 'pip install graphviz' "
            "and rerun command"
        )

    G = graphviz.Digraph(pipeline_name, strict=True)

    for step in adjacency_list:
        parent = step["StepName"]
        status = step_statuses[parent] if parent in step_statuses else "Not Executed"
        G.node(parent, color=STEP_COLORS[status], style="filled")
        for child in step["OutBoundEdges"]:
            child_name = child["nextStepName"]
            edge = child["edgeLabel"]
            G.edge(parent, child_name, label=edge)

    return G


@attr.s
class Pipeline(Entity):
    """Pipeline for workflow.

    Attributes:
        name (str): The name of the pipeline.
        parameters (Sequence[Parameter]): The list of the parameters.
        pipeline_experiment_config (Optional[PipelineExperimentConfig]): If set,
            the workflow will attempt to create an experiment and trial before
            executing the steps. Creation will be skipped if an experiment or a trial with
            the same name already exists. By default, pipeline name is used as
            experiment name and execution id is used as the trial name.
            If set to None, no experiment or trial will be created automatically.
        steps (Sequence[Union[Step, StepCollection]]): The list of the non-conditional steps
            associated with the pipeline. Any steps that are within the
            `if_steps` or `else_steps` of a `ConditionStep` cannot be listed in the steps of a
            pipeline. Of particular note, the workflow service rejects any pipeline definitions that
            specify a step in the list of steps of a pipeline and that step in the `if_steps` or
            `else_steps` of any `ConditionStep`.
        sagemaker_session (sagemaker.session.Session): Session object that manages interactions
            with Amazon SageMaker APIs and any other AWS services needed. If not specified, the
            pipeline creates one using the default AWS configuration chain.
    """

    name: str = attr.ib(factory=str)
    parameters: Sequence[Parameter] = attr.ib(factory=list)
    pipeline_experiment_config: Optional[PipelineExperimentConfig] = attr.ib(
        default=PipelineExperimentConfig(
            ExecutionVariables.PIPELINE_NAME, ExecutionVariables.PIPELINE_EXECUTION_ID
        )
    )
    steps: Sequence[Union[Step, StepCollection]] = attr.ib(factory=list)
    sagemaker_session: Session = attr.ib(factory=Session)

    _version: str = "2020-12-01"
    _metadata: Dict[str, Any] = dict()

    def to_request(self) -> RequestType:
        """Gets the request structure for workflow service calls."""
        return {
            "Version": self._version,
            "Metadata": self._metadata,
            "Parameters": list_to_request(self.parameters),
            "PipelineExperimentConfig": self.pipeline_experiment_config.to_request()
            if self.pipeline_experiment_config is not None
            else None,
            "Steps": list_to_request(self.steps),
        }

    def create(
        self,
        role_arn: str,
        description: str = None,
        tags: List[Dict[str, str]] = None,
        parallelism_config: ParallelismConfiguration = None,
    ) -> Dict[str, Any]:
        """Creates a Pipeline in the Pipelines service.

        Args:
            role_arn (str): The role arn that is assumed by the pipeline to create step artifacts.
            description (str): A description of the pipeline.
            tags (List[Dict[str, str]]): A list of {"Key": "string", "Value": "string"} dicts as
                tags.
            parallelism_config (Optional[ParallelismConfiguration]): Parallelism configuration
                that is applied to each of the executions of the pipeline. It takes precedence
                over the parallelism configuration of the parent pipeline.

        Returns:
            A response dict from the service.
        """
        tags = _append_project_tags(tags)
        kwargs = self._create_args(role_arn, description, parallelism_config)
        update_args(
            kwargs,
            Tags=tags,
        )
        return self.sagemaker_session.sagemaker_client.create_pipeline(**kwargs)

    def _create_args(
        self, role_arn: str, description: str, parallelism_config: ParallelismConfiguration
    ):
        """Constructs the keyword argument dict for a create_pipeline call.

        Args:
            role_arn (str): The role arn that is assumed by pipelines to create step artifacts.
            description (str): A description of the pipeline.
            parallelism_config (Optional[ParallelismConfiguration]): Parallelism configuration
                that is applied to each of the executions of the pipeline. It takes precedence
                over the parallelism configuration of the parent pipeline.

        Returns:
            A keyword argument dict for calling create_pipeline.
        """
        pipeline_definition = self.definition()
        kwargs = dict(
            PipelineName=self.name,
            RoleArn=role_arn,
        )

        # If pipeline definition is large, upload to S3 bucket and
        # provide PipelineDefinitionS3Location to request instead.
        if len(pipeline_definition.encode("utf-8")) < 1024 * 100:
            kwargs["PipelineDefinition"] = pipeline_definition
        else:
            desired_s3_uri = s3.s3_path_join(
                "s3://", self.sagemaker_session.default_bucket(), self.name
            )
            s3.S3Uploader.upload_string_as_file_body(
                body=pipeline_definition,
                desired_s3_uri=desired_s3_uri,
                sagemaker_session=self.sagemaker_session,
            )
            kwargs["PipelineDefinitionS3Location"] = {
                "Bucket": self.sagemaker_session.default_bucket(),
                "ObjectKey": self.name,
            }

        update_args(
            kwargs, PipelineDescription=description, ParallelismConfiguration=parallelism_config
        )
        return kwargs

    def describe(self) -> Dict[str, Any]:
        """Describes a Pipeline in the Workflow service.

        Returns:
            Response dict from the service. See `boto3 client documentation
            <https://boto3.amazonaws.com/v1/documentation/api/latest/reference/services/\
sagemaker.html#SageMaker.Client.describe_pipeline>`_
        """
        return self.sagemaker_session.sagemaker_client.describe_pipeline(PipelineName=self.name)

    def display(self):
        """Prints out a Graphviz DAG visual for the Pipeline

        Returns:
            A Graphviz object representing the pipeline, if successful.
        """

        pipelineGraph = PipelineGraph.from_pipeline(self)
        adjacencyList = pipelineGraph.adjacency_list_with_edge_labels
        stepStatuses = {}

        return build_visual_dag(
            pipeline_name=self.name, adjacency_list=adjacencyList, step_statuses=stepStatuses
        )

    def update(
        self,
        role_arn: str,
        description: str = None,
        parallelism_config: ParallelismConfiguration = None,
    ) -> Dict[str, Any]:
        """Updates a Pipeline in the Workflow service.

        Args:
            role_arn (str): The role arn that is assumed by pipelines to create step artifacts.
            description (str): A description of the pipeline.
            parallelism_config (Optional[ParallelismConfiguration]): Parallelism configuration
                that is applied to each of the executions of the pipeline. It takes precedence
                over the parallelism configuration of the parent pipeline.

        Returns:
            A response dict from the service.
        """
        kwargs = self._create_args(role_arn, description, parallelism_config)
        return self.sagemaker_session.sagemaker_client.update_pipeline(**kwargs)

    def upsert(
        self,
        role_arn: str,
        description: str = None,
        tags: List[Dict[str, str]] = None,
        parallelism_config: ParallelismConfiguration = None,
    ) -> Dict[str, Any]:
        """Creates a pipeline or updates it, if it already exists.

        Args:
            role_arn (str): The role arn that is assumed by workflow to create step artifacts.
            description (str): A description of the pipeline.
            tags (List[Dict[str, str]]): A list of {"Key": "string", "Value": "string"} dicts as
                tags.
            parallelism_config (Optional[Config for parallel steps, Parallelism configuration that
                is applied to each of. the executions

        Returns:
            response dict from service
        """
        exists = True
        try:
            self.describe()
        except ClientError as e:
            err = e.response.get("Error", {})
            if err.get("Code", None) == "ResourceNotFound":
                exists = False
            else:
                raise e

        if not exists:
            response = self.create(role_arn, description, tags, parallelism_config)
        else:
            response = self.update(role_arn, description)
            if tags is not None:
                old_tags = self.sagemaker_session.sagemaker_client.list_tags(
                    ResourceArn=response["PipelineArn"]
                )["Tags"]

                tag_keys = [tag["Key"] for tag in tags]
                for old_tag in old_tags:
                    if old_tag["Key"] not in tag_keys:
                        tags.append(old_tag)

                self.sagemaker_session.sagemaker_client.add_tags(
                    ResourceArn=response["PipelineArn"], Tags=tags
                )
        return response

    def delete(self) -> Dict[str, Any]:
        """Deletes a Pipeline in the Workflow service.

        Returns:
            A response dict from the service.
        """
        return self.sagemaker_session.sagemaker_client.delete_pipeline(PipelineName=self.name)

    def start(
        self,
        parameters: Dict[str, Union[str, bool, int, float]] = None,
        execution_display_name: str = None,
        execution_description: str = None,
        parallelism_config: ParallelismConfiguration = None,
    ):
        """Starts a Pipeline execution in the Workflow service.

        Args:
            parameters (Dict[str, Union[str, bool, int, float]]): values to override
                pipeline parameters.
            execution_display_name (str): The display name of the pipeline execution.
            execution_description (str): A description of the execution.
            parallelism_config (Optional[ParallelismConfiguration]): Parallelism configuration
                that is applied to each of the executions of the pipeline. It takes precedence
                over the parallelism configuration of the parent pipeline.

        Returns:
            A `_PipelineExecution` instance, if successful.
        """
        kwargs = dict(PipelineName=self.name)
        update_args(
            kwargs,
            PipelineParameters=format_start_parameters(parameters),
            PipelineExecutionDescription=execution_description,
            PipelineExecutionDisplayName=execution_display_name,
            ParallelismConfiguration=parallelism_config,
        )
        response = self.sagemaker_session.sagemaker_client.start_pipeline_execution(**kwargs)
        return _PipelineExecution(
            arn=response["PipelineExecutionArn"],
            sagemaker_session=self.sagemaker_session,
            pipeline=self,
        )

    def definition(self) -> str:
        """Converts a request structure to string representation for workflow service calls."""
        request_dict = self.to_request()
        self._interpolate_step_collection_name_in_depends_on(request_dict["Steps"])
        request_dict["PipelineExperimentConfig"] = interpolate(
            request_dict["PipelineExperimentConfig"], {}, {}
        )
        callback_output_to_step_map = _map_callback_outputs(self.steps)
        lambda_output_to_step_name = _map_lambda_outputs(self.steps)
        request_dict["Steps"] = interpolate(
            request_dict["Steps"],
            callback_output_to_step_map=callback_output_to_step_map,
            lambda_output_to_step_map=lambda_output_to_step_name,
        )

        return json.dumps(request_dict)

    def _interpolate_step_collection_name_in_depends_on(self, step_requests: dict):
        """Insert step names as per `StepCollection` name in depends_on list

        Args:
            step_requests (dict): The raw step request dict without any interpolation.
        """
        step_name_map = {s.name: s for s in self.steps}
        for step_request in step_requests:
            if not step_request.get("DependsOn", None):
                continue
            depends_on = []
            for depend_step_name in step_request["DependsOn"]:
                if isinstance(step_name_map[depend_step_name], StepCollection):
                    depends_on.extend([s.name for s in step_name_map[depend_step_name].steps])
                else:
                    depends_on.append(depend_step_name)
            step_request["DependsOn"] = depends_on


def format_start_parameters(parameters: Dict[str, Any]) -> List[Dict[str, Any]]:
    """Formats start parameter overrides as a list of dicts.

    This list of dicts adheres to the request schema of:

        `{"Name": "MyParameterName", "Value": "MyValue"}`

    Args:
        parameters (Dict[str, Any]): A dict of named values where the keys are
            the names of the parameters to pass values into.
    """
    if parameters is None:
        return None
    return [{"Name": name, "Value": str(value)} for name, value in parameters.items()]


def interpolate(
    request_obj: RequestType,
    callback_output_to_step_map: Dict[str, str],
    lambda_output_to_step_map: Dict[str, str],
) -> RequestType:
    """Replaces Parameter values in a list of nested Dict[str, Any] with their workflow expression.

    Args:
        request_obj (RequestType): The request dict.
        callback_output_to_step_map (Dict[str, str]): A dict of output name -> step name.
        lambda_output_to_step_map (Dict[str, str]): A dict of output name -> step name.

    Returns:
        RequestType: The request dict with Parameter values replaced by their expression.
    """
    try:
        request_obj_copy = deepcopy(request_obj)
        return _interpolate(
            request_obj_copy,
            callback_output_to_step_map=callback_output_to_step_map,
            lambda_output_to_step_map=lambda_output_to_step_map,
        )
    except TypeError as type_err:
        raise TypeError("Not able to interpolate Pipeline definition: %s" % type_err)


def _interpolate(
    obj: Union[RequestType, Any],
    callback_output_to_step_map: Dict[str, str],
    lambda_output_to_step_map: Dict[str, str],
):
    """Walks the nested request dict, replacing Parameter type values with workflow expressions.

    Args:
        obj (Union[RequestType, Any]): The request dict.
        callback_output_to_step_map (Dict[str, str]): A dict of output name -> step name.
    """
    if isinstance(obj, (Expression, Parameter, Properties)):
        return obj.expr

    if isinstance(obj, CallbackOutput):
        step_name = callback_output_to_step_map[obj.output_name]
        return obj.expr(step_name)
    if isinstance(obj, LambdaOutput):
        step_name = lambda_output_to_step_map[obj.output_name]
        return obj.expr(step_name)
    if isinstance(obj, dict):
        new = obj.__class__()
        for key, value in obj.items():
            new[key] = interpolate(value, callback_output_to_step_map, lambda_output_to_step_map)
    elif isinstance(obj, (list, set, tuple)):
        new = obj.__class__(
            interpolate(value, callback_output_to_step_map, lambda_output_to_step_map)
            for value in obj
        )
    else:
        return obj
    return new


def _map_callback_outputs(steps: List[Step]):
    """Iterate over the provided steps, building a map of callback output parameters to step names.

    Args:
        step (List[Step]): The steps list.
    """

    callback_output_map = {}
    for step in steps:
        if isinstance(step, CallbackStep):
            if step.outputs:
                for output in step.outputs:
                    callback_output_map[output.output_name] = step.name

    return callback_output_map


def _map_lambda_outputs(steps: List[Step]):
    """Iterate over the provided steps, building a map of lambda output parameters to step names.

    Args:
        step (List[Step]): The steps list.
    """

    lambda_output_map = {}
    for step in steps:
        if isinstance(step, LambdaStep):
            if step.outputs:
                for output in step.outputs:
                    lambda_output_map[output.output_name] = step.name

    return lambda_output_map


def update_args(args: Dict[str, Any], **kwargs):
    """Updates the request arguments dict with a value, if populated.

    This handles the case when the service API doesn't like NoneTypes for argument values.

    Args:
        request_args (Dict[str, Any]): The request arguments dict.
        kwargs: key, value pairs to update the args dict with.
    """
    for key, value in kwargs.items():
        if value is not None:
            args.update({key: value})


class ImmutablePipeline(Pipeline):
    """ImmutablePipeline to support pipelines that should be immutable."""

<<<<<<< HEAD
    def display(self, pipeline_arn: str = None):
        """Prints out a Graphviz DAG visual for the Pipeline

        Args:
        pipeline_arn (str): The pipeline arn for the desired pipeline.

        Returns:
            A Graphviz object representing the pipeline, if successful.
        """
        if pipeline_arn is None:
            pipeline = self.sagemaker_session.sagemaker_client.describe_pipeline(
                PipelineName=self.name
            )
            pipelineArn = pipeline["PipelineArn"]
            response = self.sagemaker_session.sagemaker_client.describe_pipeline_graph(
                PipelineArn=pipelineArn
            )
        else:
            response = self.sagemaker_session.sagemaker_client.describe_pipeline_graph(
                PipelineArn=pipeline_arn
            )
        adjacencyList = response["AdjacencyList"]
        stepStatuses = {}

        return build_visual_dag(
            pipeline_name=self.name, adjacency_list=adjacencyList, step_statuses=stepStatuses
        )

=======
>>>>>>> 054e0e95
    def update(
        self,
        role_arn: str,
        description: str = None,
        parallelism_config: ParallelismConfiguration = None,
    ):
        """Prevents an update on an ImmutablePipeline in the Workflow service.

        Args:
            role_arn (str): The role arn that is assumed by pipelines to create step artifacts.
<<<<<<< HEAD
            description (str): A description of the pipeline.
            parallelism_config (Optional[ParallelismConfiguration]): Parallelism configuration
                that is applied to each of the executions of the pipeline. It takes precedence
                over the parallelism configuration of the parent pipeline.
=======
            description (str): A description of the pipeline. (Defaults to None)
            parallelism_config (ParallelismConfiguration): Parallelism configuration
                that is applied to each of the executions of the pipeline. It takes precedence
                over the parallelism configuration of the parent pipeline. (Defaults to None)
>>>>>>> 054e0e95

        Returns:
            Exception
        """
<<<<<<< HEAD
        raise Exception("Immutable Pipelines cannot be updated")
=======
        raise RuntimeError("Immutable Pipelines cannot be updated")
>>>>>>> 054e0e95

    def upsert(
        self,
        role_arn: str,
        description: str = None,
        tags: List[Dict[str, str]] = None,
        parallelism_config: ParallelismConfiguration = None,
    ):
        """Prevents an update on an ImmutablePipeline in the Workflow service.

        Args:
            role_arn (str): The role arn that is assumed by pipelines to create step artifacts.
<<<<<<< HEAD
            description (str): A description of the pipeline.
            parallelism_config (Optional[ParallelismConfiguration]): Parallelism configuration
                that is applied to each of the executions of the pipeline. It takes precedence
                over the parallelism configuration of the parent pipeline.
=======
            description (str): A description of the pipeline. (Defaults to None)
            tags (List[Dict[str, str]]): A list of {"Key": "string", "Value": "string"} dicts as
                tags. (Defaults to None)
            parallelism_config (ParallelismConfiguration): Parallelism configuration
                that is applied to each of the executions of the pipeline. It takes precedence
                over the parallelism configuration of the parent pipeline. (Defaults to None)
>>>>>>> 054e0e95

        Returns:
            Exception
        """
<<<<<<< HEAD
        raise Exception("Immutable Pipelines cannot be updated")
=======
        raise RuntimeError("Immutable Pipelines cannot be updated")
>>>>>>> 054e0e95


@attr.s
class _PipelineExecution:
    """Internal class for encapsulating pipeline execution instances.

    Attributes:
        arn (str): The arn of the pipeline execution.
        sagemaker_session (sagemaker.session.Session): Session object which manages interactions
            with Amazon SageMaker APIs and any other AWS services needed. If not specified, the
            pipeline creates one using the default AWS configuration chain.
        pipeline (Pipeline): Pipeline object tied to the current _PipelineExecution object
    """

    arn: str = attr.ib()
    sagemaker_session: Session = attr.ib(factory=Session)
    pipeline: Pipeline = attr.ib(default=None)

    def stop(self):
        """Stops a pipeline execution."""
        return self.sagemaker_session.sagemaker_client.stop_pipeline_execution(
            PipelineExecutionArn=self.arn
        )

    def describe(self):
        """Describes a pipeline execution.

        Returns:
             Information about the pipeline execution. See
             `boto3 client describe_pipeline_execution
             <https://boto3.amazonaws.com/v1/documentation/api/latest/reference/services/\
sagemaker.html#SageMaker.Client.describe_pipeline_execution>`_.
        """
        return self.sagemaker_session.sagemaker_client.describe_pipeline_execution(
            PipelineExecutionArn=self.arn,
        )

    def display(self):
        """Prints out a Graphviz DAG visual for a Pipeline's execution

        Returns
            A Graphviz object representing the execution, if Successful
        """

        pipelineGraph = PipelineGraph.from_pipeline(self.pipeline)
        adjacencyList = pipelineGraph.adjacency_list_with_edge_labels

        step_statuses = {}
        execution_steps = self.list_steps()
        for step in execution_steps:
            step_statuses[step["StepName"]] = step["StepStatus"]

        return build_visual_dag(
            pipeline_name=self.pipeline.name,
            adjacency_list=adjacencyList,
            step_statuses=step_statuses,
        )

    def list_steps(self):
        """Describes a pipeline execution's steps.

        Returns:
             Information about the steps of the pipeline execution. See
             `boto3 client list_pipeline_execution_steps
             <https://boto3.amazonaws.com/v1/documentation/api/latest/reference/services/\
sagemaker.html#SageMaker.Client.list_pipeline_execution_steps>`_.
        """
        response = self.sagemaker_session.sagemaker_client.list_pipeline_execution_steps(
            PipelineExecutionArn=self.arn
        )
        return response["PipelineExecutionSteps"]

    def wait(self, delay=30, max_attempts=60):
        """Waits for a pipeline execution.

        Args:
            delay (int): The polling interval. (Defaults to 30 seconds)
            max_attempts (int): The maximum number of polling attempts.
                (Defaults to 60 polling attempts)
        """
        waiter_id = "PipelineExecutionComplete"
        # TODO: this waiter should be included in the botocore
        model = botocore.waiter.WaiterModel(
            {
                "version": 2,
                "waiters": {
                    waiter_id: {
                        "delay": delay,
                        "maxAttempts": max_attempts,
                        "operation": "DescribePipelineExecution",
                        "acceptors": [
                            {
                                "expected": "Succeeded",
                                "matcher": "path",
                                "state": "success",
                                "argument": "PipelineExecutionStatus",
                            },
                            {
                                "expected": "Failed",
                                "matcher": "path",
                                "state": "failure",
                                "argument": "PipelineExecutionStatus",
                            },
                        ],
                    }
                },
            }
        )
        waiter = botocore.waiter.create_waiter_with_client(
            waiter_id, model, self.sagemaker_session.sagemaker_client
        )
        waiter.wait(PipelineExecutionArn=self.arn)


class PipelineGraph:
    """Helper class representing the Pipeline Directed Acyclic Graph (DAG)

    Attributes:
        steps (Sequence[Union[Step, StepCollection]]): Sequence of `Step`s and/or `StepCollection`s
            that represent each node in the pipeline DAG
    """

    def __init__(self, steps: Sequence[Union[Step, StepCollection]]):
        self.step_map = {}
        self._generate_step_map(steps)
        self.adjacency_list = self._initialize_adjacency_list()
        self.adjacency_list_with_edge_labels = self.build_adjacency_list_with_condition_edges()
        if self.is_cyclic():
            raise ValueError("Cycle detected in pipeline step graph.")

    def _generate_step_map(self, steps: Sequence[Union[Step, StepCollection]]):
        """Helper method to create a mapping from Step/Step Collection name to itself."""
        for step in steps:
            if step.name in self.step_map:
                raise ValueError("Pipeline steps cannot have duplicate names. {}".format(step.name))
            self.step_map[step.name] = step
            if isinstance(step, ConditionStep):
                self._generate_step_map(step.if_steps + step.else_steps)
            if isinstance(step, StepCollection):
                self._generate_step_map(step.steps)

    @classmethod
    def from_pipeline(cls, pipeline: Pipeline):
        """Create a PipelineGraph object from the Pipeline object."""
        return cls(pipeline.steps)

    def _initialize_adjacency_list(self) -> Dict[str, List[str]]:
        """Generate an adjacency list representing the step dependency DAG in this pipeline."""

        dependency_list = defaultdict(set)
        for step in self.step_map.values():
            if isinstance(step, Step):
                dependency_list[step.name].update(step._find_step_dependencies(self.step_map))

            if isinstance(step, ConditionStep):
                for child_step in step.if_steps + step.else_steps:
                    if isinstance(child_step, Step):
                        dependency_list[child_step.name].add(step.name)
                    elif isinstance(child_step, StepCollection):
                        child_first_step = self.step_map[child_step.name].steps[0].name
                        dependency_list[child_first_step].add(step.name)

        adjacency_list = {}
        for step in dependency_list:
            for step_dependency in dependency_list[step]:
                adjacency_list[step_dependency] = list(
                    set(adjacency_list.get(step_dependency, []) + [step])
                )
        for step in dependency_list:
            if step not in adjacency_list:
                adjacency_list[step] = []
        return adjacency_list

    def is_cyclic(self) -> bool:
        """Check if this pipeline graph is cyclic.

        Returns true if it is cyclic, false otherwise.
        """

        def is_cyclic_helper(current_step):
            visited_steps.add(current_step)
            recurse_steps.add(current_step)
            for child_step in self.adjacency_list[current_step]:
                if child_step in recurse_steps:
                    return True
                if child_step not in visited_steps:
                    if is_cyclic_helper(child_step):
                        return True
            recurse_steps.remove(current_step)
            return False

        visited_steps = set()
        recurse_steps = set()
        for step in self.adjacency_list:
            if step not in visited_steps:
                if is_cyclic_helper(step):
                    return True
        return False

    def build_adjacency_list_with_condition_edges(self) -> List[Dict[str, any]]:
        """Generates an adjacency list that includes edge labels for Condition Steps"""

        adjacency_list = []
        old_adjacency_list = self.adjacency_list

        if_edges = defaultdict(set)
        else_edges = defaultdict(set)

        for step in self.step_map.values():
            if isinstance(step, ConditionStep):
                for child_step in step.if_steps:
                    if isinstance(child_step, Step):
                        if_edges[step.name].add(child_step.name)
                    elif isinstance(child_step, StepCollection):
                        if_edges[step.name].add(self.step_map[child_step.name].steps[0].name)
                for child_step in step.else_steps:
                    if isinstance(child_step, Step):
                        else_edges[step.name].add(child_step.name)
                    elif isinstance(child_step, StepCollection):
                        else_edges[step.name].add(self.step_map[child_step.name].steps[0].name)

        for step in old_adjacency_list:
            adjacency_list_step = {}

            out_bound_edges = []
            for child_step in old_adjacency_list[step]:
                out_bound_edge = {"nextStepName": child_step}
                if step in if_edges and child_step in if_edges[step]:
                    out_bound_edge["edgeLabel"] = "True"
                elif step in else_edges and child_step in else_edges[step]:
                    out_bound_edge["edgeLabel"] = "False"
                else:
                    out_bound_edge["edgeLabel"] = None
                out_bound_edges.append(out_bound_edge)

            adjacency_list_step["StepName"] = step
            adjacency_list_step["OutBoundEdges"] = out_bound_edges
            adjacency_list.append(adjacency_list_step)
        return adjacency_list

    def __iter__(self):
        """Perform topological sort traversal of the Pipeline Graph."""

        def topological_sort(current_step):
            visited_steps.add(current_step)
            for child_step in self.adjacency_list[current_step]:
                if child_step not in visited_steps:
                    topological_sort(child_step)
            self.stack.append(current_step)

        visited_steps = set()
        self.stack = []  # pylint: disable=W0201
        for step in self.adjacency_list:
            if step not in visited_steps:
                topological_sort(step)
        return self

    def __next__(self) -> Step:
        """Return the next Step node from the Topological sort order."""

        while self.stack:
            return self.step_map.get(self.stack.pop())
        raise StopIteration<|MERGE_RESOLUTION|>--- conflicted
+++ resolved
@@ -542,7 +542,6 @@
 class ImmutablePipeline(Pipeline):
     """ImmutablePipeline to support pipelines that should be immutable."""
 
-<<<<<<< HEAD
     def display(self, pipeline_arn: str = None):
         """Prints out a Graphviz DAG visual for the Pipeline
 
@@ -571,8 +570,7 @@
             pipeline_name=self.name, adjacency_list=adjacencyList, step_statuses=stepStatuses
         )
 
-=======
->>>>>>> 054e0e95
+
     def update(
         self,
         role_arn: str,
@@ -583,26 +581,16 @@
 
         Args:
             role_arn (str): The role arn that is assumed by pipelines to create step artifacts.
-<<<<<<< HEAD
-            description (str): A description of the pipeline.
-            parallelism_config (Optional[ParallelismConfiguration]): Parallelism configuration
-                that is applied to each of the executions of the pipeline. It takes precedence
-                over the parallelism configuration of the parent pipeline.
-=======
             description (str): A description of the pipeline. (Defaults to None)
             parallelism_config (ParallelismConfiguration): Parallelism configuration
                 that is applied to each of the executions of the pipeline. It takes precedence
                 over the parallelism configuration of the parent pipeline. (Defaults to None)
->>>>>>> 054e0e95
 
         Returns:
             Exception
         """
-<<<<<<< HEAD
-        raise Exception("Immutable Pipelines cannot be updated")
-=======
         raise RuntimeError("Immutable Pipelines cannot be updated")
->>>>>>> 054e0e95
+        
 
     def upsert(
         self,
@@ -615,28 +603,17 @@
 
         Args:
             role_arn (str): The role arn that is assumed by pipelines to create step artifacts.
-<<<<<<< HEAD
-            description (str): A description of the pipeline.
-            parallelism_config (Optional[ParallelismConfiguration]): Parallelism configuration
-                that is applied to each of the executions of the pipeline. It takes precedence
-                over the parallelism configuration of the parent pipeline.
-=======
             description (str): A description of the pipeline. (Defaults to None)
             tags (List[Dict[str, str]]): A list of {"Key": "string", "Value": "string"} dicts as
                 tags. (Defaults to None)
             parallelism_config (ParallelismConfiguration): Parallelism configuration
                 that is applied to each of the executions of the pipeline. It takes precedence
                 over the parallelism configuration of the parent pipeline. (Defaults to None)
->>>>>>> 054e0e95
 
         Returns:
             Exception
         """
-<<<<<<< HEAD
-        raise Exception("Immutable Pipelines cannot be updated")
-=======
         raise RuntimeError("Immutable Pipelines cannot be updated")
->>>>>>> 054e0e95
 
 
 @attr.s
