# Copyright Amazon.com, Inc. or its affiliates. All Rights Reserved.
#
# Licensed under the Apache License, Version 2.0 (the "License"). You
# may not use this file except in compliance with the License. A copy of
# the License is located at
#
#     http://aws.amazon.com/apache2.0/
#
# or in the "license" file accompanying this file. This file is
# distributed on an "AS IS" BASIS, WITHOUT WARRANTIES OR CONDITIONS OF
# ANY KIND, either express or implied. See the License for the specific
# language governing permissions and limitations under the License.
from __future__ import absolute_import

import json
import os
import re
import time

from contextlib import contextmanager
import pytest

from botocore.exceptions import WaiterError
import pandas as pd

from sagemaker.workflow.model_step import ModelStep, _REGISTER_MODEL_NAME_BASE
from sagemaker.parameter import IntegerParameter
from sagemaker.pytorch import PyTorch, PyTorchModel
from sagemaker.tuner import HyperparameterTuner
from tests.integ.timeout import timeout

from sagemaker.session import Session
from sagemaker import image_uris
from sagemaker.estimator import Estimator
from sagemaker.inputs import CreateModelInput, TrainingInput
from sagemaker.model import Model
from sagemaker.model_metrics import MetricsSource, ModelMetrics
from sagemaker.processing import (
    ProcessingInput,
    ProcessingOutput,
    FeatureStoreOutput,
    ScriptProcessor,
)
from sagemaker.s3 import S3Uploader
from sagemaker.session import get_execution_role
from sagemaker.sklearn.estimator import SKLearn
from sagemaker.transformer import Transformer
from sagemaker.sklearn.processing import SKLearnProcessor
from sagemaker.workflow.conditions import (
    ConditionGreaterThanOrEqualTo,
    ConditionLessThanOrEqualTo,
)
from sagemaker.workflow.condition_step import ConditionStep
from sagemaker.workflow.callback_step import (
    CallbackStep,
    CallbackOutput,
    CallbackOutputTypeEnum,
)
from sagemaker.wrangler.processing import DataWranglerProcessor
from sagemaker.dataset_definition.inputs import (
    DatasetDefinition,
    AthenaDatasetDefinition,
)
from sagemaker.workflow.execution_variables import ExecutionVariables
from sagemaker.workflow.functions import Join, JsonGet
from sagemaker.wrangler.ingestion import generate_data_ingestion_flow_from_s3_input
from sagemaker.workflow.parameters import (
    ParameterInteger,
    ParameterString,
)
from sagemaker.workflow.steps import (
    CreateModelStep,
    ProcessingStep,
    TrainingStep,
    TransformStep,
    TransformInput,
    PropertyFile,
    TuningStep,
)
from sagemaker.workflow.step_collections import RegisterModel
from sagemaker.workflow.pipeline import Pipeline, load, ImmutablePipeline
from sagemaker.feature_store.feature_group import (
    FeatureGroup,
    FeatureDefinition,
    FeatureTypeEnum,
)
from tests.integ import DATA_DIR


def ordered(obj):
    """Helper function for dict comparison"""
    if isinstance(obj, dict):
        return sorted((k, ordered(v)) for k, v in obj.items())
    if isinstance(obj, list):
        return sorted(ordered(x) for x in obj)
    else:
        return obj


@pytest.fixture(scope="module")
def region_name(sagemaker_session):
    return sagemaker_session.boto_session.region_name


@pytest.fixture(scope="module")
def role(sagemaker_session):
    return get_execution_role(sagemaker_session)


@pytest.fixture(scope="module")
def script_dir():
    return os.path.join(DATA_DIR, "sklearn_processing")


@pytest.fixture(scope="module")
def feature_store_session(sagemaker_session):
    boto_session = sagemaker_session.boto_session
    sagemaker_client = boto_session.client("sagemaker")
    featurestore_runtime_client = boto_session.client("sagemaker-featurestore-runtime")

    return Session(
        boto_session=boto_session,
        sagemaker_client=sagemaker_client,
        sagemaker_featurestore_runtime_client=featurestore_runtime_client,
    )


@pytest.fixture
def pipeline_name():
    return f"my-pipeline-{int(time.time() * 10 ** 7)}"


@pytest.fixture(scope="module")
def athena_dataset_definition(sagemaker_session):
    return DatasetDefinition(
        local_path="/opt/ml/processing/input/add",
        data_distribution_type="FullyReplicated",
        input_mode="File",
        athena_dataset_definition=AthenaDatasetDefinition(
            catalog="AwsDataCatalog",
            database="default",
            work_group="workgroup",
            query_string=('SELECT * FROM "default"."s3_test_table_$STAGE_$REGIONUNDERSCORED";'),
            output_s3_uri=f"s3://{sagemaker_session.default_bucket()}/add",
            output_format="JSON",
            output_compression="GZIP",
        ),
    )


def test_three_step_definition(
    pipeline_session,
    region_name,
    role,
    script_dir,
    pipeline_name,
    athena_dataset_definition,
):
    framework_version = "0.20.0"
    instance_type = "ml.m5.xlarge"
    instance_count = ParameterInteger(name="InstanceCount", default_value=1)
    output_prefix = ParameterString(name="OutputPrefix", default_value="output")

    input_data = f"s3://sagemaker-sample-data-{region_name}/processing/census/census-income.csv"

    # The instance_type should not be a pipeline variable
    # since it is used to retrieve image_uri in compile time (PySDK)
    sklearn_processor = SKLearnProcessor(
        framework_version=framework_version,
        instance_type=instance_type,
        instance_count=instance_count,
        base_job_name="test-sklearn",
        sagemaker_session=pipeline_session,
        role=role,
    )
    step_process = ProcessingStep(
        name="my-process",
        display_name="ProcessingStep",
        description="description for Processing step",
        processor=sklearn_processor,
        inputs=[
            ProcessingInput(source=input_data, destination="/opt/ml/processing/input"),
            ProcessingInput(dataset_definition=athena_dataset_definition),
        ],
        outputs=[
            ProcessingOutput(output_name="train_data", source="/opt/ml/processing/train"),
            ProcessingOutput(
                output_name="test_data",
                source="/opt/ml/processing/test",
                destination=Join(
                    on="/",
                    values=[
                        "s3:/",
                        pipeline_session.default_bucket(),
                        "test-sklearn",
                        output_prefix,
                        ExecutionVariables.PIPELINE_EXECUTION_ID,
                    ],
                ),
            ),
        ],
        code=os.path.join(script_dir, "preprocessing.py"),
    )

    # If image_uri is not provided, the instance_type should not be a pipeline variable
    # since instance_type is used to retrieve image_uri in compile time (PySDK)
    sklearn_train = SKLearn(
        framework_version=framework_version,
        entry_point=os.path.join(script_dir, "train.py"),
        instance_type=instance_type,
        sagemaker_session=pipeline_session,
        role=role,
    )
    step_train = TrainingStep(
        name="my-train",
        display_name="TrainingStep",
        description="description for Training step",
        estimator=sklearn_train,
        inputs=TrainingInput(
            s3_data=step_process.properties.ProcessingOutputConfig.Outputs[
                "train_data"
            ].S3Output.S3Uri
        ),
    )

    model = Model(
        image_uri=sklearn_train.image_uri,
        model_data=step_train.properties.ModelArtifacts.S3ModelArtifacts,
        sagemaker_session=pipeline_session,
        role=role,
    )
    step_model_args = model.create(
        instance_type="ml.m5.large",
        accelerator_type="ml.eia1.medium",
    )
    step_model = ModelStep(
        name="my-model",
        display_name="ModelStep",
        description="description for Model step",
        step_args=step_model_args,
    )

    pipeline = Pipeline(
        name=pipeline_name,
        parameters=[instance_count, output_prefix],
        steps=[step_process, step_train, step_model],
        sagemaker_session=pipeline_session,
    )

    definition = json.loads(pipeline.definition())
    assert definition["Version"] == "2020-12-01"

    assert set(tuple(param.items()) for param in definition["Parameters"]) == set(
        [
            tuple({"Name": "InstanceCount", "Type": "Integer", "DefaultValue": 1}.items()),
            tuple(
                {
                    "Name": "OutputPrefix",
                    "Type": "String",
                    "DefaultValue": "output",
                }.items()
            ),
        ]
    )

    steps = definition["Steps"]
    assert len(steps) == 3

    names_and_types = []
    display_names_and_desc = []
    processing_args = {}
    training_args = {}
    for step in steps:
        names_and_types.append((step["Name"], step["Type"]))
        display_names_and_desc.append((step["DisplayName"], step["Description"]))
        if step["Type"] == "Processing":
            processing_args = step["Arguments"]
        if step["Type"] == "Training":
            training_args = step["Arguments"]
        if step["Type"] == "Model":
            model_args = step["Arguments"]

    assert set(names_and_types) == set(
        [
            ("my-process", "Processing"),
            ("my-train", "Training"),
            ("my-model-CreateModel", "Model"),
        ]
    )

    assert set(display_names_and_desc) == set(
        [
            ("ProcessingStep", "description for Processing step"),
            ("TrainingStep", "description for Training step"),
            ("ModelStep", "description for Model step"),
        ]
    )
    assert processing_args["ProcessingResources"]["ClusterConfig"] == {
        "InstanceType": "ml.m5.xlarge",
        "InstanceCount": {"Get": "Parameters.InstanceCount"},
        "VolumeSizeInGB": 30,
    }

    assert training_args["ResourceConfig"] == {
        "InstanceCount": 1,
        "InstanceType": "ml.m5.xlarge",
        "VolumeSizeInGB": 30,
    }
    assert training_args["InputDataConfig"][0]["DataSource"]["S3DataSource"]["S3Uri"] == {
        "Get": "Steps.my-process.ProcessingOutputConfig.Outputs['train_data'].S3Output.S3Uri"
    }
    assert model_args["PrimaryContainer"]["ModelDataUrl"] == {
        "Get": "Steps.my-train.ModelArtifacts.S3ModelArtifacts"
    }
    try:
        response = pipeline.create(role)
        create_arn = response["PipelineArn"]
        assert re.match(
            rf"arn:aws:sagemaker:{region_name}:\d{{12}}:pipeline/{pipeline_name}",
            create_arn,
        )
    finally:
        try:
            pipeline.delete()
        except Exception:
            pass


def test_steps_with_map_params_pipeline(
    pipeline_session,
    role,
    script_dir,
    pipeline_name,
    region_name,
    athena_dataset_definition,
):
    instance_count = ParameterInteger(name="InstanceCount", default_value=2)
    framework_version = "0.20.0"
    instance_type = "ml.m5.xlarge"
    output_prefix = ParameterString(name="OutputPrefix", default_value="output")
    input_data = f"s3://sagemaker-sample-data-{region_name}/processing/census/census-income.csv"

    # The instance_type should not be a pipeline variable
    # since it is used to retrieve image_uri in compile time (PySDK)
    sklearn_processor = SKLearnProcessor(
        framework_version=framework_version,
        instance_type=instance_type,
        instance_count=instance_count,
        base_job_name="test-sklearn",
        sagemaker_session=pipeline_session,
        role=role,
    )
    step_process = ProcessingStep(
        name="my-process",
        display_name="ProcessingStep",
        description="description for Processing step",
        processor=sklearn_processor,
        inputs=[
            ProcessingInput(source=input_data, destination="/opt/ml/processing/input"),
            ProcessingInput(dataset_definition=athena_dataset_definition),
        ],
        outputs=[
            ProcessingOutput(output_name="train_data", source="/opt/ml/processing/train"),
            ProcessingOutput(
                output_name="test_data",
                source="/opt/ml/processing/test",
                destination=Join(
                    on="/",
                    values=[
                        "s3:/",
                        pipeline_session.default_bucket(),
                        "test-sklearn",
                        output_prefix,
                        ExecutionVariables.PIPELINE_EXECUTION_ID,
                    ],
                ),
            ),
        ],
        code=os.path.join(script_dir, "preprocessing.py"),
    )

    # If image_uri is not provided, the instance_type should not be a pipeline variable
    # since instance_type is used to retrieve image_uri in compile time (PySDK)
    sklearn_train = SKLearn(
        framework_version=framework_version,
        entry_point=os.path.join(script_dir, "train.py"),
        instance_type=instance_type,
        sagemaker_session=pipeline_session,
        role=role,
        hyperparameters={
            "batch-size": 500,
            "epochs": 5,
        },
    )
    step_train = TrainingStep(
        name="my-train",
        display_name="TrainingStep",
        description="description for Training step",
        estimator=sklearn_train,
        inputs=TrainingInput(
            s3_data=step_process.properties.ProcessingOutputConfig.Outputs[
                "train_data"
            ].S3Output.S3Uri
        ),
    )

    model = Model(
        image_uri=sklearn_train.image_uri,
        model_data=step_train.properties.ModelArtifacts.S3ModelArtifacts,
        sagemaker_session=pipeline_session,
        role=role,
    )
    step_model_args = model.create(
        instance_type="ml.m5.large",
        accelerator_type="ml.eia1.medium",
    )
    step_model = ModelStep(
        name="my-model",
        display_name="ModelStep",
        description="description for Model step",
        step_args=step_model_args,
    )

    # Condition step for evaluating model quality and branching execution
    cond_lte = ConditionGreaterThanOrEqualTo(
        left=step_train.properties.HyperParameters["batch-size"],
        right=6.0,
    )

    step_cond = ConditionStep(
        name="CustomerChurnAccuracyCond",
        conditions=[cond_lte],
        if_steps=[],
        else_steps=[step_model],
    )

    pipeline = Pipeline(
        name=pipeline_name,
        parameters=[instance_count, output_prefix],
        steps=[step_process, step_train, step_cond],
        sagemaker_session=pipeline_session,
    )

    definition = json.loads(pipeline.definition())
    assert definition["Version"] == "2020-12-01"

    steps = definition["Steps"]
    assert len(steps) == 3
    training_args = {}
    condition_args = {}
    for step in steps:
        if step["Type"] == "Training":
            training_args = step["Arguments"]
        if step["Type"] == "Condition":
            condition_args = step["Arguments"]

    assert training_args["InputDataConfig"][0]["DataSource"]["S3DataSource"]["S3Uri"] == {
        "Get": "Steps.my-process.ProcessingOutputConfig.Outputs['train_data'].S3Output.S3Uri"
    }
    assert condition_args["Conditions"][0]["LeftValue"] == {
        "Get": "Steps.my-train.HyperParameters['batch-size']"
    }

    try:
        response = pipeline.create(role)
        create_arn = response["PipelineArn"]
        assert re.match(
            rf"arn:aws:sagemaker:{region_name}:\d{{12}}:pipeline/{pipeline_name}",
            create_arn,
        )

    finally:
        try:
            pipeline.delete()
        except Exception:
            pass


def test_one_step_ingestion_pipeline(
    sagemaker_session, feature_store_session, feature_definitions, role, pipeline_name
):
    instance_count = ParameterInteger(name="InstanceCount", default_value=1)
    instance_type = ParameterString(name="InstanceType", default_value="ml.m5.4xlarge")

    input_name = "features.csv"
    input_file_path = os.path.join(DATA_DIR, "workflow", "features.csv")
    input_data_uri = os.path.join(
        "s3://",
        sagemaker_session.default_bucket(),
        "py-sdk-ingestion-test-input/features.csv",
    )

    with open(input_file_path, "r") as data:
        body = data.read()
        S3Uploader.upload_string_as_file_body(
            body=body,
            desired_s3_uri=input_data_uri,
            sagemaker_session=sagemaker_session,
        )

    inputs = [
        ProcessingInput(
            input_name=input_name,
            source=input_data_uri,
            destination="/opt/ml/processing/features.csv",
        )
    ]

    feature_group_name = f"py-sdk-integ-fg-{int(time.time() * 10 ** 7)}"
    feature_group = FeatureGroup(
        name=feature_group_name,
        feature_definitions=feature_definitions,
        sagemaker_session=feature_store_session,
    )

    ingestion_only_flow, output_name = generate_data_ingestion_flow_from_s3_input(
        input_name,
        input_data_uri,
        s3_content_type="csv",
        s3_has_header=True,
    )

    outputs = [
        ProcessingOutput(
            output_name=output_name,
            app_managed=True,
            feature_store_output=FeatureStoreOutput(feature_group_name=feature_group_name),
        )
    ]

    output_content_type = "CSV"
    output_config = {output_name: {"content_type": output_content_type}}
    job_argument = [f"--output-config '{json.dumps(output_config)}'"]

    temp_flow_path = "./ingestion.flow"
    with cleanup_feature_group(feature_group):
        json.dump(ingestion_only_flow, open(temp_flow_path, "w"))

        data_wrangler_processor = DataWranglerProcessor(
            role=role,
            data_wrangler_flow_source=temp_flow_path,
            instance_count=instance_count,
            instance_type=instance_type,
            sagemaker_session=sagemaker_session,
            max_runtime_in_seconds=86400,
        )

        data_wrangler_step = ProcessingStep(
            name="ingestion-step",
            processor=data_wrangler_processor,
            inputs=inputs,
            outputs=outputs,
            job_arguments=job_argument,
        )

        pipeline = Pipeline(
            name=pipeline_name,
            parameters=[instance_count, instance_type],
            steps=[data_wrangler_step],
            sagemaker_session=sagemaker_session,
        )

        try:
            response = pipeline.create(role)
            create_arn = response["PipelineArn"]

            offline_store_s3_uri = os.path.join(
                "s3://", sagemaker_session.default_bucket(), feature_group_name
            )
            feature_group.create(
                s3_uri=offline_store_s3_uri,
                record_identifier_name="f11",
                event_time_feature_name="f10",
                role_arn=role,
                enable_online_store=False,
            )
            _wait_for_feature_group_create(feature_group)

            execution = pipeline.start()
            response = execution.describe()
            assert response["PipelineArn"] == create_arn

            try:
                execution.wait(delay=60, max_attempts=10)
            except WaiterError:
                pass

            execution_steps = execution.list_steps()

            assert len(execution_steps) == 1
            assert execution_steps[0]["StepName"] == "ingestion-step"
            assert execution_steps[0]["StepStatus"] == "Succeeded"

            athena_query = feature_group.athena_query()
            with timeout(minutes=10):
                athena_query.run(
                    query_string=f'SELECT * FROM "{athena_query.table_name}"',
                    output_location=f"{offline_store_s3_uri}/query_results",
                )
                athena_query.wait()
                assert "SUCCEEDED" == athena_query.get_query_execution().get("QueryExecution").get(
                    "Status"
                ).get("State")

                df = athena_query.as_dataframe()
                assert pd.read_csv(input_file_path).shape[0] == df.shape[0]
        finally:
            try:
                pipeline.delete()
            except Exception as e:
                print(f"Delete pipeline failed with error: {e}")
            os.remove(temp_flow_path)


@pytest.mark.skip(
    reason="""This test creates a long-running pipeline that
                            runs actual training jobs, processing jobs, etc.
                            All of the functionality in this test is covered in
                            shallow tests in this suite; as such, this is disabled
                            and only run as part of the 'lineage' test suite."""
)
def test_end_to_end_pipeline_successful_execution(
    sagemaker_session, region_name, role, pipeline_name, wait=False
):
    model_package_group_name = f"{pipeline_name}ModelPackageGroup"
    data_path = os.path.join(DATA_DIR, "workflow")
    default_bucket = sagemaker_session.default_bucket()

    # download the input data
    local_input_path = os.path.join(data_path, "abalone-dataset.csv")
    s3 = sagemaker_session.boto_session.resource("s3")
    s3.Bucket(f"sagemaker-servicecatalog-seedcode-{region_name}").download_file(
        "dataset/abalone-dataset.csv", local_input_path
    )

    # # upload the input data to our bucket
    base_uri = f"s3://{default_bucket}/{pipeline_name}"
    with open(local_input_path) as data:
        body = data.read()
        input_data_uri = S3Uploader.upload_string_as_file_body(
            body=body,
            desired_s3_uri=f"{base_uri}/abalone-dataset.csv",
            sagemaker_session=sagemaker_session,
        )

    # download batch transform data
    local_batch_path = os.path.join(data_path, "abalone-dataset-batch")
    s3.Bucket(f"sagemaker-servicecatalog-seedcode-{region_name}").download_file(
        "dataset/abalone-dataset-batch", local_batch_path
    )

    # upload the batch transform data
    with open(local_batch_path) as data:
        body = data.read()
        batch_data_uri = S3Uploader.upload_string_as_file_body(
            body=body,
            desired_s3_uri=f"{base_uri}/abalone-dataset-batch",
            sagemaker_session=sagemaker_session,
        )

    # define parameters
    processing_instance_count = ParameterInteger(name="ProcessingInstanceCount", default_value=1)
    processing_instance_type = ParameterString(
        name="ProcessingInstanceType", default_value="ml.m5.xlarge"
    )
    training_instance_type = ParameterString(
        name="TrainingInstanceType", default_value="ml.m5.xlarge"
    )
    model_approval_status = ParameterString(name="ModelApprovalStatus", default_value="Approved")
    input_data = ParameterString(
        name="InputData",
        default_value=input_data_uri,
    )
    batch_data = ParameterString(
        name="BatchData",
        default_value=batch_data_uri,
    )

    # define processing step
    framework_version = "0.23-1"
    sklearn_processor = SKLearnProcessor(
        framework_version=framework_version,
        instance_type=processing_instance_type,
        instance_count=processing_instance_count,
        base_job_name=f"{pipeline_name}-process",
        role=role,
        sagemaker_session=sagemaker_session,
    )
    step_process = ProcessingStep(
        name="AbaloneProcess",
        processor=sklearn_processor,
        inputs=[
            ProcessingInput(source=input_data, destination="/opt/ml/processing/input"),
        ],
        outputs=[
            ProcessingOutput(output_name="train", source="/opt/ml/processing/train"),
            ProcessingOutput(output_name="validation", source="/opt/ml/processing/validation"),
            ProcessingOutput(output_name="test", source="/opt/ml/processing/test"),
        ],
        code=os.path.join(data_path, "abalone/preprocessing.py"),
    )

    # define training step
    model_path = f"s3://{default_bucket}/{pipeline_name}Train"
    image_uri = image_uris.retrieve(
        framework="xgboost",
        region=region_name,
        version="1.0-1",
        py_version="py3",
        instance_type=training_instance_type,
    )
    xgb_train = Estimator(
        image_uri=image_uri,
        instance_type=training_instance_type,
        instance_count=1,
        output_path=model_path,
        role=role,
        sagemaker_session=sagemaker_session,
    )
    xgb_train.set_hyperparameters(
        objective="reg:linear",
        num_round=50,
        max_depth=5,
        eta=0.2,
        gamma=4,
        min_child_weight=6,
        subsample=0.7,
        silent=0,
    )
    step_train = TrainingStep(
        name="AbaloneTrain",
        estimator=xgb_train,
        inputs={
            "train": TrainingInput(
                s3_data=step_process.properties.ProcessingOutputConfig.Outputs[
                    "train"
                ].S3Output.S3Uri,
                content_type="text/csv",
            ),
            "validation": TrainingInput(
                s3_data=step_process.properties.ProcessingOutputConfig.Outputs[
                    "validation"
                ].S3Output.S3Uri,
                content_type="text/csv",
            ),
        },
    )

    # define evaluation step
    script_eval = ScriptProcessor(
        image_uri=image_uri,
        command=["python3"],
        instance_type=processing_instance_type,
        instance_count=1,
        base_job_name=f"{pipeline_name}-eval",
        role=role,
        sagemaker_session=sagemaker_session,
    )
    evaluation_report = PropertyFile(
        name="EvaluationReport", output_name="evaluation", path="evaluation.json"
    )
    step_eval = ProcessingStep(
        name="AbaloneEval",
        processor=script_eval,
        inputs=[
            ProcessingInput(
                source=step_train.properties.ModelArtifacts.S3ModelArtifacts,
                destination="/opt/ml/processing/model",
            ),
            ProcessingInput(
                source=step_process.properties.ProcessingOutputConfig.Outputs[
                    "test"
                ].S3Output.S3Uri,
                destination="/opt/ml/processing/test",
            ),
        ],
        outputs=[
            ProcessingOutput(output_name="evaluation", source="/opt/ml/processing/evaluation"),
        ],
        code=os.path.join(data_path, "abalone/evaluation.py"),
        property_files=[evaluation_report],
    )

    # define create model step
    model = Model(
        image_uri=image_uri,
        model_data=step_train.properties.ModelArtifacts.S3ModelArtifacts,
        sagemaker_session=sagemaker_session,
        role=role,
    )
    inputs = CreateModelInput(
        instance_type="ml.m5.large",
        accelerator_type="ml.eia1.medium",
    )
    step_create_model = CreateModelStep(
        name="AbaloneCreateModel",
        model=model,
        inputs=inputs,
    )

    # define transform step
    transformer = Transformer(
        model_name=step_create_model.properties.ModelName,
        instance_type="ml.m5.xlarge",
        instance_count=1,
        output_path=f"s3://{default_bucket}/{pipeline_name}Transform",
        sagemaker_session=sagemaker_session,
    )
    step_transform = TransformStep(
        name="AbaloneTransform",
        transformer=transformer,
        inputs=TransformInput(data=batch_data),
    )

    # define register model step
    model_metrics = ModelMetrics(
        model_statistics=MetricsSource(
            s3_uri="{}/evaluation.json".format(
                step_eval.arguments["ProcessingOutputConfig"]["Outputs"][0]["S3Output"]["S3Uri"]
            ),
            content_type="application/json",
        )
    )
    step_register = RegisterModel(
        name="AbaloneRegisterModel",
        estimator=xgb_train,
        model_data=step_train.properties.ModelArtifacts.S3ModelArtifacts,
        content_types=["text/csv"],
        response_types=["text/csv"],
        inference_instances=["ml.t2.medium", "ml.m5.xlarge"],
        transform_instances=["ml.m5.xlarge"],
        model_package_group_name=model_package_group_name,
        approval_status=model_approval_status,
        model_metrics=model_metrics,
    )

    # define condition step
    cond_lte = ConditionLessThanOrEqualTo(
        left=JsonGet(
            step_name=step_eval.name,
            property_file=evaluation_report,
            json_path="regression_metrics.mse.value",
        ),
        right=20.0,
    )

    step_cond = ConditionStep(
        name="AbaloneMSECond",
        conditions=[cond_lte],
        if_steps=[step_register, step_create_model, step_transform],
        else_steps=[],
    )

    # define pipeline
    pipeline = Pipeline(
        name=pipeline_name,
        parameters=[
            processing_instance_type,
            processing_instance_count,
            training_instance_type,
            model_approval_status,
            input_data,
            batch_data,
        ],
        steps=[step_process, step_train, step_eval, step_cond],
        sagemaker_session=sagemaker_session,
    )

    pipeline.create(role)
    execution = pipeline.start()
    execution_arn = execution.arn

    if wait:
        execution.wait()

    return execution_arn


def _wait_for_feature_group_create(feature_group: FeatureGroup):
    status = feature_group.describe().get("FeatureGroupStatus")
    while status == "Creating":
        print("Waiting for Feature Group Creation")
        time.sleep(5)
        status = feature_group.describe().get("FeatureGroupStatus")
    if status != "Created":
        print(feature_group.describe())
        raise RuntimeError(f"Failed to create feature group {feature_group.name}")
    print(f"FeatureGroup {feature_group.name} successfully created.")


@pytest.fixture
def feature_definitions():
    return [
        FeatureDefinition(feature_name="f1", feature_type=FeatureTypeEnum.STRING),
        FeatureDefinition(feature_name="f2", feature_type=FeatureTypeEnum.FRACTIONAL),
        FeatureDefinition(feature_name="f3", feature_type=FeatureTypeEnum.FRACTIONAL),
        FeatureDefinition(feature_name="f4", feature_type=FeatureTypeEnum.FRACTIONAL),
        FeatureDefinition(feature_name="f5", feature_type=FeatureTypeEnum.FRACTIONAL),
        FeatureDefinition(feature_name="f6", feature_type=FeatureTypeEnum.FRACTIONAL),
        FeatureDefinition(feature_name="f7", feature_type=FeatureTypeEnum.FRACTIONAL),
        FeatureDefinition(feature_name="f8", feature_type=FeatureTypeEnum.FRACTIONAL),
        FeatureDefinition(feature_name="f9", feature_type=FeatureTypeEnum.INTEGRAL),
        FeatureDefinition(feature_name="f10", feature_type=FeatureTypeEnum.FRACTIONAL),
        FeatureDefinition(feature_name="f11", feature_type=FeatureTypeEnum.STRING),
    ]


@contextmanager
def cleanup_feature_group(feature_group: FeatureGroup):
    try:
        yield
    finally:
        try:
            feature_group.delete()
            print("FeatureGroup cleaned up")
        except Exception as e:
            print(f"Delete FeatureGroup failed with error: {e}.")
            pass


def test_large_pipeline(sagemaker_session, role, pipeline_name, region_name):
    instance_count = ParameterInteger(name="InstanceCount", default_value=2)

    outputParam = CallbackOutput(output_name="output", output_type=CallbackOutputTypeEnum.String)

    callback_steps = [
        CallbackStep(
            name=f"callback-step{count}",
            sqs_queue_url="https://sqs.us-east-2.amazonaws.com/123456789012/MyQueue",
            inputs={"arg1": "foo"},
            outputs=[outputParam],
        )
        for count in range(2000)
    ]
    pipeline = Pipeline(
        name=pipeline_name,
        parameters=[instance_count],
        steps=callback_steps,
        sagemaker_session=sagemaker_session,
    )

    try:
        response = pipeline.create(role)
        create_arn = response["PipelineArn"]
        assert re.match(
            rf"arn:aws:sagemaker:{region_name}:\d{{12}}:pipeline/{pipeline_name}",
            create_arn,
        )
        response = pipeline.describe()
        assert len(json.loads(pipeline.describe()["PipelineDefinition"])["Steps"]) == 2000

        pipeline.parameters = [ParameterInteger(name="InstanceCount", default_value=1)]
        response = pipeline.update(role)
        update_arn = response["PipelineArn"]
        assert re.match(
            rf"arn:aws:sagemaker:{region_name}:\d{{12}}:pipeline/{pipeline_name}",
            update_arn,
        )
    finally:
        try:
            pipeline.delete()
        except Exception:
            pass


def test_create_and_update_with_parallelism_config(
    sagemaker_session, role, pipeline_name, region_name
):
    instance_count = ParameterInteger(name="InstanceCount", default_value=2)

    outputParam = CallbackOutput(output_name="output", output_type=CallbackOutputTypeEnum.String)

    callback_steps = [
        CallbackStep(
            name=f"callback-step{count}",
            sqs_queue_url="https://sqs.us-east-2.amazonaws.com/123456789012/MyQueue",
            inputs={"arg1": "foo"},
            outputs=[outputParam],
        )
        for count in range(500)
    ]
    pipeline = Pipeline(
        name=pipeline_name,
        parameters=[instance_count],
        steps=callback_steps,
        sagemaker_session=sagemaker_session,
    )

    try:
        response = pipeline.create(role, parallelism_config={"MaxParallelExecutionSteps": 50})
        create_arn = response["PipelineArn"]
        assert re.match(
            rf"arn:aws:sagemaker:{region_name}:\d{{12}}:pipeline/{pipeline_name}",
            create_arn,
        )
        response = pipeline.describe()
        assert response["ParallelismConfiguration"]["MaxParallelExecutionSteps"] == 50

        pipeline.parameters = [ParameterInteger(name="InstanceCount", default_value=1)]
        response = pipeline.update(role, parallelism_config={"MaxParallelExecutionSteps": 55})
        update_arn = response["PipelineArn"]
        assert re.match(
            rf"arn:aws:sagemaker:{region_name}:\d{{12}}:pipeline/{pipeline_name}",
            update_arn,
        )

        response = pipeline.describe()
        assert response["ParallelismConfiguration"]["MaxParallelExecutionSteps"] == 55

    finally:
        try:
            pipeline.delete()
        except Exception:
            pass


def test_model_registration_with_tuning_model(
    pipeline_session,
    role,
    cpu_instance_type,
    pipeline_name,
    region_name,
):
    base_dir = os.path.join(DATA_DIR, "pytorch_mnist")
    entry_point = os.path.join(base_dir, "mnist.py")
    input_path = pipeline_session.upload_data(
        path=os.path.join(base_dir, "training"),
        key_prefix="integ-test-data/pytorch_mnist/training",
    )
    inputs = TrainingInput(s3_data=input_path)

    instance_count = ParameterInteger(name="InstanceCount", default_value=1)
    instance_type = "ml.m5.xlarge"

    # If image_uri is not provided, the instance_type should not be a pipeline variable
    # since instance_type is used to retrieve image_uri in compile time (PySDK)
    pytorch_estimator = PyTorch(
        entry_point=entry_point,
        role=role,
        framework_version="1.5.0",
        py_version="py3",
        instance_count=instance_count,
        instance_type=instance_type,
        sagemaker_session=pipeline_session,
        enable_sagemaker_metrics=True,
        max_retry_attempts=3,
    )

    min_batch_size = ParameterString(name="MinBatchSize", default_value="64")
    max_batch_size = ParameterString(name="MaxBatchSize", default_value="128")
    hyperparameter_ranges = {
        "batch-size": IntegerParameter(min_batch_size, max_batch_size),
    }
    tuner = HyperparameterTuner(
        estimator=pytorch_estimator,
        objective_metric_name="test:acc",
        objective_type="Maximize",
        hyperparameter_ranges=hyperparameter_ranges,
        metric_definitions=[{"Name": "test:acc", "Regex": "Overall test accuracy: (.*?);"}],
        max_jobs=2,
        max_parallel_jobs=2,
    )
    step_tune = TuningStep(
        name="my-tuning-step",
        tuner=tuner,
        inputs=inputs,
    )
    model = PyTorchModel(
        image_uri=pytorch_estimator.training_image_uri(),
        role=role,
        model_data=step_tune.get_top_model_s3_uri(
            top_k=0,
            s3_bucket=pipeline_session.default_bucket(),
        ),
        entry_point=entry_point,
        framework_version="1.5.0",
        sagemaker_session=pipeline_session,
    )
    step_model_regis_args = model.register(
        content_types=["text/csv"],
        response_types=["text/csv"],
        inference_instances=["ml.t2.medium", "ml.m5.large"],
        transform_instances=["ml.m5.large"],
        model_package_group_name=f"{pipeline_name}TestModelPackageGroup",
    )
    step_register_best = ModelStep(
        name="my-model-regis",
        step_args=step_model_regis_args,
    )

    pipeline = Pipeline(
        name=pipeline_name,
        parameters=[instance_count, min_batch_size, max_batch_size],
        steps=[step_tune, step_register_best],
        sagemaker_session=pipeline_session,
    )

    try:
        response = pipeline.create(role)
        create_arn = response["PipelineArn"]
        assert re.match(
            rf"arn:aws:sagemaker:{region_name}:\d{{12}}:pipeline/{pipeline_name}",
            create_arn,
        )

        execution = pipeline.start(parameters={})
        assert re.match(
            rf"arn:aws:sagemaker:{region_name}:\d{{12}}:pipeline/{pipeline_name}/execution/",
            execution.arn,
        )
        try:
            execution.wait(delay=30, max_attempts=60)
        except WaiterError:
            pass
        execution_steps = execution.list_steps()

        for step in execution_steps:
            assert not step.get("FailureReason", None)
            assert step["StepStatus"] == "Succeeded"
            if _REGISTER_MODEL_NAME_BASE in step["StepName"]:
                assert step["Metadata"]["RegisterModel"]
        assert len(execution_steps) == 3
    finally:
        try:
            pipeline.delete()
        except Exception:
            pass


def test_load_method(sagemaker_session, role, pipeline_name, region_name):
    instance_count = ParameterInteger(name="InstanceCount", default_value=2)

    outputParam = CallbackOutput(output_name="output", output_type=CallbackOutputTypeEnum.String)

    callback_steps = [
        CallbackStep(
            name="callback-step",
            sqs_queue_url="https://sqs.us-east-2.amazonaws.com/123456789012/MyQueue",
            inputs={"arg1": "foo"},
            outputs=[outputParam],
        )
    ]
    pipeline = Pipeline(
        name=pipeline_name,
        parameters=[instance_count],
        steps=callback_steps,
        sagemaker_session=sagemaker_session,
    )

    try:
        response = pipeline.create(role)
        create_arn = response["PipelineArn"]
        assert re.match(
            rf"arn:aws:sagemaker:{region_name}:\d{{12}}:pipeline/{pipeline_name}",
            create_arn,
        )
        assert len(json.loads(pipeline.describe()["PipelineDefinition"])["Steps"]) == 1

<<<<<<< HEAD
        pipeline.parameters = [ParameterInteger(name="InstanceCount", default_value=1)]
        response = pipeline.upsert(role)
        update_arn = response["PipelineArn"]
        assert re.match(
            rf"arn:aws:sagemaker:{region_name}:\d{{12}}:pipeline/{pipeline_name}",
            update_arn,
        )

        loaded_pipeline = load(update_arn)
=======
        loaded_pipeline = load(create_arn)
>>>>>>> 054e0e95
        assert pipeline.name == loaded_pipeline.name
        assert pipeline.parameters == loaded_pipeline.parameters
        assert len(loaded_pipeline.steps) == 0
        assert isinstance(loaded_pipeline, ImmutablePipeline)

    finally:
        try:
            pipeline.delete()
        except Exception:
            pass<|MERGE_RESOLUTION|>--- conflicted
+++ resolved
@@ -1156,19 +1156,7 @@
         )
         assert len(json.loads(pipeline.describe()["PipelineDefinition"])["Steps"]) == 1
 
-<<<<<<< HEAD
-        pipeline.parameters = [ParameterInteger(name="InstanceCount", default_value=1)]
-        response = pipeline.upsert(role)
-        update_arn = response["PipelineArn"]
-        assert re.match(
-            rf"arn:aws:sagemaker:{region_name}:\d{{12}}:pipeline/{pipeline_name}",
-            update_arn,
-        )
-
-        loaded_pipeline = load(update_arn)
-=======
         loaded_pipeline = load(create_arn)
->>>>>>> 054e0e95
         assert pipeline.name == loaded_pipeline.name
         assert pipeline.parameters == loaded_pipeline.parameters
         assert len(loaded_pipeline.steps) == 0
